--- conflicted
+++ resolved
@@ -33,17 +33,10 @@
 cryptography = "^39.0.2"
 Deprecated = "^1.2.13"
 flask = { version = "*", optional = true }
-<<<<<<< HEAD
-PyGithub = { version = "*", optional = true }
+PyGithub = { version = "^1.58", optional = true }
 PyJWT = "^2.6.0"
 requests = "^2.28.2"
 urllib3 = "^1.26.15"
-=======
-PyGithub = { version = "^1.58", optional = true }
-PyJWT = "^2.0.0"
-requests = "^2.25.0"
-urllib3 = "^1.26.6"
->>>>>>> c3983605
 
 [tool.poetry.dev-dependencies]
 black = "*"
